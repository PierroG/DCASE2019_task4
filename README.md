# DCASE2019 task4 baseline: Sound event detection in domestic environments

You can find discussion about the dcase challenge here: [dcase_discussions](https://groups.google.com/forum/#!forum/dcase-discussions).
Challenge [website](http://dcase.community/challenge2019/)

## Updates
6th march: add baseline/Logger.py and update README to send csv files.

## Dependencies

Python >= 3.6, pytorch >= 1.0, cudatoolkit=9.0, pandas >= 0.24.1, scipy >= 1.2.1, pysoundfile >= 0.10.2,
librosa >= 0.6.3, youtube-dl >= 2019.1, tqdm >= 4.31.1, ffmpeg >= 4.1, dcase_util >= 0.2.5, sed-eval >= 0.2.1

A simplified installation procedure example is provide below for python 3.6 based Anconda distribution for Linux based system:
1. [install Ananconda](https://www.anaconda.com/download/)
2. launch conda_create_environment.sh`

**Note:** `The baseline has been tested with python 3.6, on linux (CentOS 7)`

## Dataset
**The dataset is composed of two subset that can be downloaded independently:**

1. (Real recordings) launch `python download_data.py` (in `baseline/` folder).
2. (Synthetic clips) download at : [synthetic_dataset](https://doi.org/10.5281/zenodo.2583796)

**It is likely that you'll have download issues with the real recordings. 
Don't hesitate to relaunch `download_data.py` once or twice.
At the end of the download, please send a mail with the CSV files 
<<<<<<< HEAD
created in the `missing_files` directory.** (in priority to [Nicolas Turpault](nicolas.turpault@inria.fr))
=======
created in the `missing_files` directory.** (in priority to Nicolas Turpault)
>>>>>>> cdc4adaa


You should have a development set structured in the following manner:

```
dataset root
└───metadata			              (directories containing the annotations files)
│   │
│   └───train			              (annotations for the training sets)
│   │     weak.csv                    (weakly labeled training set list and annotations)
│   │     unlabel_in_domain.csv       (unlabeled in domain training set list)
│   │     synthetic.csv               (synthetic data training set list and annotations)
│   │
│   └───validation			          (annotations for the test set)
│         validation.csv                (validation set list with strong labels)
│         test_2018.csv                  (test set list with strong labels - DCASE 2018)
│         eval_2018.csv                (eval set list with strong labels - DCASE 2018)
│    
└───audio					          (directories where the audio files will be downloaded)
    └───train			              (audio files for the training sets)
    │   └───weak                      (weakly labeled training set)
    │   └───unlabel_in_domain         (unlabeled in domain training set)
    │   └───synthetic                 (synthetic data training set)
    │
    └───validation			          (validation set)       
```


##### Synthetic data generation procedure (1.8Gb)

The synthetic set is composed of 10 sec audio clips generated with [Scaper](https://github.com/justinsalamon/scaper). 
The foreground events are obtained from [FSD](https://datasets.freesound.org/fsd/). Each event audio clip was verified manually to ensure that the sound quality and the event-to-background ratio were sufficient to be used an isolated event. We also verified that the event was actually dominant in the clip and we controlled if the event onset and offset are present in the clip. Each selected clip was then segmented when needed to remove silences before and after the event and between events when the file contained multiple occurrences of the event class.

##### Real recordings (23.4Gb):
Subset of [Audioset](https://research.google.com/audioset/index.html). The download/extraction process can take approximately 4 hours.
If you experience problems during the download of this subset please contact the task organizers. 
(Nicolas Turpault and Romain Serizel in priority)

### Annotation format

#### Weak annotations
The weak annotations have been verified manually for a small subset of the training set. The weak annotations are provided in a tab separated csv file under the following format:

```
[filename (string)][tab][event_labels (strings)]
```
For example:
```
Y-BJNMHMZDcU_50.000_60.000.wav	Alarm_bell_ringing,Dog
```

#### Strong annotations
Synthetic subset and validation set have strong annotations.

The minimum length for an event is 250ms. The minimum duration of the pause between two events from the same class is 150ms. When the silence between two consecutive events from the same class was less than 150ms the events have been merged to a single event. 
The strong annotations are provided in a tab separated csv file under the following format:

```
[filename (string)][tab][event onset time in seconds (float)][tab][event offset time in seconds (float)][tab][event_label (strings)]
```
For example:

```
YOTsn73eqbfc_10.000_20.000.wav	0.163	0.665	Alarm_bell_ringing
```

# Description

This task is the follow-up to [DCASE 2018 task 4](../challenge2018/task-large-scale-weakly-labeled-semi-supervised-sound-event-detection). 
The task evaluates systems for the large-scale detection of sound events using weakly labeled data (without timestamps). 
The target of the systems is to provide **not only the event class but also the event time boundaries** given that multiple events can be present in an audio recording. 
The challenge of exploring the possibility to **exploit a large amount of unbalanced and unlabeled training data** together with a small weakly annotated training set to improve system performance remains but an **additional training set with strongly annotated synthetic data** is provided. 
**The labels in all the annotated subsets are verified and can be considered as reliable.**  An additional scientific question this task is aiming to investigate is whether we really need real but partially and weakly annotated data or is using synthetic data sufficient? or do we need both?

Further information on [dcase_website](http://dcase.community/challenge2019/task-sound-event-detection-in-domestic-environments)


## Authors

Nicolas Turpault, Romain Serizel, Justin Salamon, Ankit Parag Shah, 2019 -- Present

## References
Fonseca E, Pons J, Favory X, Font F, Bogdanov D, Ferraro A, Oramas S, Porter A, Serra X. 
Freesound datasets: a platform for the creation of open audio datasets. 
In Proceedings of the 18th ISMIR Conference; 2017 oct 23-27, Suzhou, China. p. 486-93.

J. Salamon, D. MacConnell, M. Cartwright, P. Li, and J. P. Bello. Scaper: A library for soundscape synthesis and augmentation
In IEEE Workshop on Applications of Signal Processing to Audio and Acoustics (WASPAA), New Paltz, NY, USA, Oct. 2017.

Jort F. Gemmeke and Daniel P. W. Ellis and Dylan Freedman and Aren Jansen and Wade Lawrence and R. Channing Moore and Manoj Plakal and Marvin Ritter.
Audio Set: An ontology and human-labeled dataset for audio events.
In Proceedings IEEE ICASSP 2017, New Orleans, LA, 2017.<|MERGE_RESOLUTION|>--- conflicted
+++ resolved
@@ -26,11 +26,7 @@
 **It is likely that you'll have download issues with the real recordings. 
 Don't hesitate to relaunch `download_data.py` once or twice.
 At the end of the download, please send a mail with the CSV files 
-<<<<<<< HEAD
-created in the `missing_files` directory.** (in priority to [Nicolas Turpault](nicolas.turpault@inria.fr))
-=======
 created in the `missing_files` directory.** (in priority to Nicolas Turpault)
->>>>>>> cdc4adaa
 
 
 You should have a development set structured in the following manner:
